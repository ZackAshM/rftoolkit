--- conflicted
+++ resolved
@@ -1,1195 +1,595 @@
-<<<<<<< HEAD
-"""
-Gain and Impulse Repsonse functions from a transmitting antenna to receiving antenna measurement.
-
-@author: zackashm
-"""
-
-from .waveform import Waveform
-from .vna import S2P
-
-import numpy as np
-import pandas as pd
-from scipy.interpolate import interp1d
-from scipy.constants import c
-
-from warnings import warn
-
-def gain(dataRx, dataPulse, dist, gainTx=None, freqStep='min', addComponentsS21=None, 
-         subtractComponentsS21=None, verbose=1):
-    '''
-    Calculates the power gain [dB] in frequency from a time domain measurement where a pulse is sent from 
-    Tx antenna to Rx antenna using the Friis Transmission Equation [1]:
-        
-        gainRx [dB] = FFT(P_Rx) [dB] - FFT(P_pulse) [dB] - gainTx [dB] + FSPL [dB]
-        where 
-        P_Rx = Vr^2 / 50 is the power of the received signal,
-        P_pulse = Vp^2 / 50 is the power of the transmitted pulse,
-        FSPL = (4 * pi * distance * frequency / c)^2 is the Free Space Path Loss, and
-        dB = 10*log10( . )
-    
-    If gainTx is not given, it is assumed gainTx = gainRx and the equation adjusts to
-        gainRx [dB] = 1/2 * ( FFT(P_Rx) [dB] - FFT(P_pulse) [dB] + FSPL [dB] )
-    This is usually the case for identical antennas on both ends.
-    
-    If there are additional components such as cables or attenuators, their S21's should be measured over 
-    the frequency band. In dB, these components are added directly.
-    
-    The calculation is evaluated over a common frequency space determined by the min and max frequency 
-    of all given data, and frequency step set to the min or max of all data frequency steps (user's choice).
-    
-    In code, the steps for calculation are as follows:
-    1. *Use rftoolkit.waveform.Waveform.calc_fft to get the relative gain of dataRx and dataPulse:
-        dB = 10 * log10( abs(rfft)**2 / 50)
-    2. Create scipy.interpolate.interp1d for each of the given data, using their own respective
-       frequency values.
-    3. Determine an evaluation frequency space using the min and max frequencies of all the given data
-       and min or max frequency step of all given data.
-    4. Calculate the gain using the Friis equation. Add the additional components directly.
-    
-    Phase is not considered for this calculation. For phase consideration, see rftoolkit.tx2rx.impulseResponse.
-    
-    *The data are converted to Waveform objects if not given as Waveform. A standard procedure would be
-    cleaning the data as Waveform objects before calling this function.
-
-    Parameters
-    ----------
-    dataRx : (2,1d) array, or Waveform
-        An array containing [[time (s)], [voltage (V)]] data received. Can also be given as a
-        rftoolkit.waveform.Waveform object.
-    dataPulse : (2,1d) array, or Waveform
-        An array containing [[time (s)], [voltage (V)]] data transmitted. Can also be given as a
-        rftoolkit.waveform.Waveform object.
-    dist : float, or (2, 1d) array
-        The distance in meters used in the free space path loss. This can be a number to be used over
-        all frequencies, or [[frequency (Hz)], [distance (m)]].
-    gainTx : (2,1d) array, None
-        An array containing [[frequency (Hz)], [gain (dBi)]] for the transmitting antenna. If None, it
-        is assumed gainTx = gainRx, and the calculation is adjusted accordingly.
-    freqStep : "min", "max"
-        Determines the freqeuncy step for the evaluation frequency. If "min" ("max"), the frequency step will be 
-        the minimum (maximum) frequency step of all the given data. Default is "min".
-    addComponentsS21 : list[(2,1d) array], optional
-        A list of S21 data in [[frequency in Hz], [gain in dBm]] associated with additional components such 
-        as cables or attenuators which add to the Rx gain. All components are assumed 50 Ohms, so the S21's 
-        are simply added (in dB).
-    subtractComponentsS21 : list[(2,1d) array], optional
-        A list of S21 data in [[frequency in Hz], [gain in dBm]] associated with additional components such 
-        as cables or attenuators which subtract from the Rx gain. All components are assumed 50 Ohms, so 
-        the S21's are simply subtracted (in dB).
-    verbose : int, optional
-        If 0: No print messages. If 1: warning messages only will be printed when there is data inconsistency. 
-        If 2: Progress messages are printed at each step. Default is 1.
-
-    Returns
-    -------
-    evalFreqHz : array
-        Frequency array in Hz used for evaluation. This corresponds to the smallest band overlap and chosen
-        min or max frequency step of all the data.
-    gainRx : array
-        Gain array in dB.
-    
-    See Also
-    --------
-    rftoolkit.tx2rx.impulseResponse
-        For gain characterization with inclusion of phase.
-    
-    References
-    ----------
-    [1] H. T. Friis, "A Note on a Simple Transmission Formula," in Proceedings of the IRE, vol. 34, no. 5, pp. 
-        254-256, May 1946, doi: 10.1109/JRPROC.1946.234568. 
-    '''
-    
-    if verbose > 1:
-        print('Starting gain from pulse calculation')
-        
-    # handle optional args
-    identicalAntennas = (gainTx is None)
-    addComps = not (addComponentsS21 is None)
-    subtractComps = not (subtractComponentsS21 is None)
-    if (identicalAntennas) and (verbose > 1):
-        print('GainTx not given; assuming identical antenna calculation')
-    if (not addComps) and (verbose > 1):
-        print('Found no component S21s to add')
-    if (not subtractComps) and (verbose > 1):
-        print('Found no component S21s to subtract')
-    if freqStep not in ['min', 'max']:
-        raise AttributeError(f'Unrecognized argument "{freqStep}" for freqStep.')
-    
-    # Step 0. parse and convert data
-    
-    # -- convert to waveform objects
-    wfmRx = dataRx if isinstance(dataRx, Waveform) else Waveform(data=dataRx)
-    wfmPulse = dataPulse if isinstance(dataPulse, Waveform) else Waveform(data=dataPulse)
-    
-    # -- convert additional components to S2P objects
-    if addComps:
-        if verbose > 1:
-            print('Checking and intializing addComponentsS21')
-        addComponentsS21 = np.array([addComponentsS21]) if len(np.array(addComponentsS21).shape) == 2 else np.array(addComponentsS21)
-        addCompsdB = []
-        for comp in addComponentsS21:
-            if isinstance(comp, S2P):
-                addCompsdB.append([comp.fHz, comp.s21magdb])
-            else:
-                addCompsdB.append([comp[0], comp[1]])
-    if subtractComps:
-        if verbose > 1:
-            print('Checking and intializing subtractComponentsS21')
-        subtractComponentsS21 = np.array([subtractComponentsS21]) if len(np.array(subtractComponentsS21).shape) == 2 else np.array(subtractComponentsS21)
-        subtractCompsdB = []
-        for comp in subtractComponentsS21:
-            if isinstance(comp, S2P):
-                subtractCompsdB.append([comp.fHz, comp.s21magdb])
-            else:
-                subtractCompsdB.append([comp[0], comp[1]])
-        
-    # Step 1. Get FFTs
-    if verbose > 1:
-        print('Calculating FFTs')
-    fftRx = wfmRx.calc_fft(rfft=True)[0::2] # Hz, dB
-    fftPulse = wfmPulse.calc_fft(rfft=True)[0::2] # Hz, dB
-    
-    # Step 2. Interpolate
-    if verbose > 1:
-        print('Interpolating')
-    
-    # -- find the evaluation frequency:
-    if freqStep == 'min':
-        getStep = lambda freqSamp1, freqSamp2: min((freqSamp1, freqSamp2))
-    elif freqStep == 'max':
-        getStep = lambda freqSamp1, freqSamp2: max((freqSamp1, freqSamp2))
-    
-    evalFreqMin = max((fftRx[0][0], fftPulse[0][0]))
-    evalFreqMax = min((fftRx[0][-1], fftPulse[0][-1]))
-    evalFreqSamp = getStep(np.float64('{:0.5e}'.format(np.diff(fftRx[0]).mean())), 
-                            np.float64('{:0.5e}'.format(np.diff(fftPulse[0]).mean())))
-    
-    if not identicalAntennas:
-        evalFreqMin = max((evalFreqMin, gainTx[0][0]))
-        evalFreqMax = min((evalFreqMax, gainTx[0][-1]))
-        evalFreqSamp = getStep(evalFreqSamp, np.float64('{:0.5e}'.format(np.diff(gainTx[0]).mean())))
-        
-    if addComps:
-        for addCompS21 in addCompsdB:
-            evalFreqMin = max((evalFreqMin, addCompS21[0][0]))
-            evalFreqMax = min((evalFreqMax, addCompS21[0][-1]))
-            evalFreqSamp = getStep(evalFreqSamp, np.float64('{:0.5e}'.format(np.diff(addCompS21[0]).mean())))
-    if subtractComps:
-        for subtractCompS21 in subtractCompsdB:
-            evalFreqMin = max((evalFreqMin, subtractCompS21[0][0]))
-            evalFreqMax = min((evalFreqMax, subtractCompS21[0][-1]))
-            evalFreqSamp = getStep(evalFreqSamp, np.float64('{:0.5e}'.format(np.diff(subtractCompS21[0]).mean())))
-      
-    evalFreqHz = np.arange(evalFreqMin+evalFreqSamp, evalFreqMax, evalFreqSamp)
-    if verbose > 1:
-        print(f'Obtained evaluation frequency of (min, max, step): ({evalFreqMin}, {evalFreqMax}, {evalFreqSamp}) Hz')
-    
-    # -- interpolate
-    interpfftRx = interp1d(fftRx[0], fftRx[1])
-    interpfftPulse = interp1d(fftPulse[0], fftPulse[1])
-    if not identicalAntennas:
-        interpGainTx = interp1d(gainTx[0], gainTx[1])
-    if addComps:
-        interpAddCompsS21 = []
-        for addCompS21 in addCompsdB:
-            interpAddCompsS21.append(interp1d(addCompS21[0],addCompS21[1]))
-    if subtractComps:
-        interpSubtractCompsS21 = []
-        for subtractCompS21 in subtractCompsdB:
-            interpSubtractCompsS21.append(interp1d(subtractCompS21[0],subtractCompS21[1]))
-    
-    # Step 3. Calculate Gain
-    if verbose > 1:
-        print('Interpolation done. Calculating gain')
-    
-    # -- prepare physical term
-    if len(np.array(dist).shape) == 0: # just a number
-        evalDist = dist * np.ones(evalFreqHz.size)
-    else:
-        evalDist = interp1d(dist[0], dist[1], fill_value='extrapolate', kind='quadratic')(evalFreqHz)
-    
-    # -- -- the friis term containing the info about the physical environment
-    friisTerm = 20 * np.log10( np.abs((4 * np.pi * evalDist * evalFreqHz) / c ) ) # in dB
-    
-    # -- calculate gain
-    gainRx = interpfftRx(evalFreqHz) - interpfftPulse(evalFreqHz) + friisTerm
-    
-    if addComps:
-        for addCompS21 in interpAddCompsS21:
-            gainRx += addCompS21(evalFreqHz)
-    if subtractComps:
-        for subtractCompS21 in interpSubtractCompsS21:
-            gainRx += -1 * subtractCompS21(evalFreqHz)
-    
-    if identicalAntennas:
-        gainRx *= 0.5
-    else:
-        gainRx += -1 * interpGainTx(evalFreqHz)
-    
-    # -- return freq and gain
-    if verbose > 1:
-        print('Gain calculation complete')
-        
-    return (evalFreqHz, gainRx)
-
-def impulseResponse(dataRx, dataPulse, dist, gainTx=None, freqStep='min', addComponentsS21=None, 
-                    subtractComponentsS21=None, method='simple', nsNoiseWindow=None, 
-                    returnDomain='time', verbose=1):
-    '''
-    Calculates the time domain impulse response from a time domain measurement where a pulse is sent from 
-    Tx antenna to Rx antenna using the frequency domain formula [1]:
-        
-        h_Rx = (distance * c / j * frequency) * (V_received / V_pulse) * (1 / h_Tx)
-        
-    If gainTx (-->h_Tx) is not given, it is assumed gainTx = gainRx and the equation adjusts to
-        h_Rx = sqrt( (distance * c / j * frequency) * (V_received / V_pulse) )
-    with care taken on unwrapping complex phase before taking the square root.
-    This is usually the case for identical antennas on both ends.
-    
-    If there are additional components such as cables or attenuators, their S21's should be measured over 
-    the frequency band. The complex values of addComponentsS21 are multiplied, and the complex values
-    of subtractComponentsS21 are divided.
-    
-    The calculation is evaluated over a common frequency space determined by the min and max frequency 
-    of all given data, and frequency step set to the min or max of all data frequency steps (user's choice).
-    
-    In code, the steps for calculation are as follows:
-    1. *Use rftoolkit.waveform.Waveform.calc_fft to get the frequency-domain complex FFT of dataRx and 
-       dataPulse.
-    2. Create scipy.interpolate.interp1d for each of the given data in frequency domain for the real and
-       imaginary parts.
-    3. Determine an evaluation frequency space using the min and max frequencies of all the given data
-       and min or max frequency step of all given data.
-    4. Calculate the impulse response using the formula above.
-    5. Perform inverse FFT on the result to get the impulse response in the time domain.
-    
-    *The data are converted to Waveform objects if not given as Waveform. A standard procedure would be
-    cleaning the data as Waveform objects before calling this function.
-
-    Parameters
-    ----------
-    dataRx : (2,1d) array, or Waveform
-        An array containing [[time (s)], [voltage (V)]] data received. Can also be given as a
-        rftoolkit.waveform.Waveform object.
-    dataPulse : (2,1d) array, or Waveform
-        An array containing [[time (s)], [voltage (V)]] data transmitted. Can also be given as a
-        rftoolkit.waveform.Waveform object.
-    dist : float, or (2, 1d) array
-        The distance in meters used in the free space path loss. This can be a number to be used over
-        all frequencies, or [[frequency (Hz)], [distance (m)]].
-    gainTx : (2,1d) array, None
-        An array containing [[frequency (Hz)], [gain (dBi)], [phase (deg)]] for the transmitting antenna.
-        If None, it is assumed gainTx = gainRx, and the calculation is adjusted accordingly.
-    freqStep : "min", "max"
-        Determines the freqeuncy step for the evaluation frequency. If "min" ("max"), the frequency step will be 
-        the minimum (maximum) frequency step of all the given data. Default is "min".
-    addComponentsS21 : list[(2,1d) array], optional
-        A list of S21 data in [[frequency (Hz)], [gain (dBm)], [phase (deg)]] associated with additional 
-        components such as cables or attenuators which add to the Rx gain. All components are assumed 
-        50 Ohms, so the complex valued S21's are multiplied.
-    subtractComponentsS21 : list[(2,1d) array], optional
-        A list of S21 data in [[frequency (Hz)], [gain (dBm)], [phase (deg)]] associated with additional 
-        components such as cables or attenuators which subtract from the Rx gain. All components are assumed 
-        50 Ohms, so the complex valued S21's are divided.
-    method : "simple", "wiener"
-        If "simple", the calculation is division as shown in the formula. If "wiener", a wiener filter is
-        applied to account for noise and high frequency artifacts. For SNR estimates, set the noise window
-        using nsNoiseWindow. Default is "simple".
-    nsNoiseWindow : tuple(2), None
-        When method is "wiener", this is the nanosecond window with which to estimate the noise for the 
-        SNR determination. If the window is partially outside of the data, it will be truncated. If the window
-        is completely outside the data, or if None, the noise window is taken to be the first 10% of the waveform.
-    returnDomain : "time", "frequency", "both"
-        The domain for which the impulse response is returned. If "time", the real-valued inverse FFT is returned 
-        with a corresponding time domain array. If "frequency", the complex-valued FFT result is returned with
-        the evaluation frequency array. If "both", then both time and frequency results are returned.
-        Default is "time".
-    verbose : int, optional
-        If 0: No print messages. If 1: warning messages only will be printed when there is data inconsistency. 
-        If 2: Progress messages are printed at each step. Default is 1.
-
-    Returns
-    -------
-    time : array
-        Returned when returnDomain is 'time' or 'both'. Time in seconds array starting at 0. The time step and 
-        end time are determined by the determined evaluation frequency:
-            time = np.arange(0,evalFreqHz.size*2-2) / (2*evalFreqHz.size*evalFreqSamp)
-    impulseResponseRx : array
-        Returned when returnDomain is 'time' or 'both'. Real valued impulse response in the time domain in 
-        meters per second.
-    evalFreqFFT : array
-        Returned when returnDomain is 'frequency' or 'both'. Frequency array in Hz used for evaluation, 
-        zeropadded to 0 Hz.
-    impulseResponseRxFFT : array
-        Returned when returnDomain is 'frequency' or 'both'. The complex valued impulse response in the 
-        frequency domain in meters.
-    
-    See Also
-    --------
-    rftoolkit.tx2rx.gain
-        For power gain characterization using only dB magnitude data.
-    
-    References
-    ----------
-    [1] B. Scheers, M. Acheroy and A. Vander Vorst, “Time domain simulation and
-        characterisation of TEM horns using normalised impulse response,” IEE Proceedings
-        - Microwaves, Antennas and Propagation, vol. 147, no. 6, pp. 463-468, Dec. 2000.
-    '''
-    
-    if verbose > 1:
-        print('Starting impulse response calculation')
-        
-    # handle optional args
-    identicalAntennas = (gainTx is None)
-    addComps = not (addComponentsS21 is None)
-    subtractComps = not (subtractComponentsS21 is None)
-    if (identicalAntennas) and (verbose > 1):
-        print('GainTx not given; assuming identical antenna calculation')
-    if (not addComps) and (verbose > 1):
-        print('Found no component S21s to add')
-    if (not subtractComps) and (verbose > 1):
-        print('Found no component S21s to subtract')
-    if freqStep not in ['min', 'max']:
-        raise AttributeError(f'Unrecognized argument "{freqStep}" for freqStep.')
-    if method not in ['simple', 'wiener']:
-        raise AttributeError(f'Unrecognized argument "{method}" for method.')
-    if returnDomain not in ['time', 'frequency', 'both']:
-        raise AttributeError(f'Unrecognized argument "{returnDomain}" for returnDomain.')
-    
-    # Step 0. parse and convert data
-    
-    # -- convert to waveform objects
-    wfmRx = dataRx if isinstance(dataRx, Waveform) else Waveform(data=dataRx)
-    wfmPulse = dataPulse if isinstance(dataPulse, Waveform) else Waveform(data=dataPulse)
-    
-    # -- convert additional components to S2P objects
-    if addComps:
-        if verbose > 1:
-            print('Checking and intializing addComponentsS21')
-        addComponentsS21 = np.array([addComponentsS21]) if len(np.array(addComponentsS21).shape) == 2 else np.array(addComponentsS21)
-        addCompsdB = []
-        for comp in addComponentsS21:
-            if isinstance(comp, S2P):
-                addCompsdB.append([comp.fHz, comp.s21magdb, comp.s21phasedeg])
-            else:
-                addCompsdB.append([comp[0], comp[1], comp[2]])
-    if subtractComps:
-        if verbose > 1:
-            print('Checking and intializing subtractComponentsS21')
-        subtractComponentsS21 = np.array([subtractComponentsS21]) if len(np.array(subtractComponentsS21).shape) == 2 else np.array(subtractComponentsS21)
-        subtractCompsdB = []
-        for comp in subtractComponentsS21:
-            if isinstance(comp, S2P):
-                subtractCompsdB.append([comp.fHz, comp.s21magdb, comp.s21phasedeg])
-            else:
-                subtractCompsdB.append([comp[0], comp[1], comp[2]])
-        
-    # Step 1. Get FFTs
-    if verbose > 1:
-        print('Calculating FFTs')
-    fftRx = wfmRx.calc_fft(rfft=True)[0:2] # Hz, Complex mag
-    fftPulse = wfmPulse.calc_fft(rfft=True)[0:2] # Hz, Complex mag
-    
-    # Step 2. Interpolate
-    if verbose > 1:
-        print('Interpolating')
-    
-    # -- find the evaluation frequency:
-    if freqStep == 'min':
-        getStep = lambda freqSamp1, freqSamp2: min((freqSamp1, freqSamp2))
-    elif freqStep == 'max':
-        getStep = lambda freqSamp1, freqSamp2: max((freqSamp1, freqSamp2))
-    
-    evalFreqMin = max((fftRx[0][0], fftPulse[0][0]))
-    evalFreqMax = min((fftRx[0][-1], fftPulse[0][-1]))
-    evalFreqSamp = getStep(np.float64('{:0.5e}'.format(np.diff(fftRx[0]).mean())), 
-                            np.float64('{:0.5e}'.format(np.diff(fftPulse[0]).mean())))
-    
-    if not identicalAntennas:
-        evalFreqMin = max((evalFreqMin, gainTx[0][0]))
-        evalFreqMax = min((evalFreqMax, gainTx[0][-1]))
-        evalFreqSamp = getStep(evalFreqSamp, np.float64('{:0.5e}'.format(np.diff(gainTx[0]).mean())))
-        
-    if addComps:
-        for addCompS21 in addCompsdB:
-            evalFreqMin = max((evalFreqMin, addCompS21[0][0]))
-            evalFreqMax = min((evalFreqMax, addCompS21[0][-1]))
-            evalFreqSamp = getStep(evalFreqSamp, np.float64('{:0.5e}'.format(np.diff(addCompS21[0]).mean())))
-    if subtractComps:
-        for subtractCompS21 in subtractCompsdB:
-            evalFreqMin = max((evalFreqMin, subtractCompS21[0][0]))
-            evalFreqMax = min((evalFreqMax, subtractCompS21[0][-1]))
-            evalFreqSamp = getStep(evalFreqSamp, np.float64('{:0.5e}'.format(np.diff(subtractCompS21[0]).mean())))
-      
-    evalFreqHz = np.arange(evalFreqMin+evalFreqSamp, evalFreqMax, evalFreqSamp)
-    if verbose > 1:
-        print(f'Obtained evaluation frequency of (min, max, step): ({evalFreqMin}, {evalFreqMax}, {evalFreqSamp}) Hz')
-    
-    # Step 3. Interpolate real and imag data
-    if verbose > 1:
-        print('Interpolating real and imaginary values of the data FFTs')
-    interpRxReal = interp1d(fftRx[0], np.real(fftRx[1]))
-    interpRxImag = interp1d(fftRx[0], np.imag(fftRx[1]))
-    interpPulseReal = interp1d(fftPulse[0], np.real(fftPulse[1]))
-    interpPulseImag = interp1d(fftPulse[0], np.imag(fftPulse[1]))
-    
-    toComplex = lambda dB, deg: 10**(dB / 20) * np.exp(1j * np.deg2rad(deg))
-    if not identicalAntennas:
-        complexGainTx = toComplex(gainTx[1],gainTx[2])
-        interpGainTxReal = interp1d(gainTx[0], np.real(complexGainTx))
-        interpGainTxImag = interp1d(gainTx[0], np.imag(complexGainTx))
-    if addComps:
-        interpAddCompsS21Real = []
-        interpAddCompsS21Imag = []
-        for addCompS21 in addCompsdB:
-            complexAddCompS21 = toComplex(addCompS21[1], addCompS21[2])
-            interpAddCompsS21Real.append(interp1d(addCompS21[0], np.real(complexAddCompS21)))
-            interpAddCompsS21Imag.append(interp1d(addCompS21[0], np.imag(complexAddCompS21)))
-    if subtractComps:
-        interpSubtractCompsS21Real = []
-        interpSubtractCompsS21Imag = []
-        for subtractCompS21 in subtractCompsdB:
-            complexSubtractCompS21 = toComplex(subtractCompS21[1], subtractCompS21[2])
-            interpSubtractCompsS21Real.append(interp1d(subtractCompS21[0], np.real(complexSubtractCompS21)))
-            interpSubtractCompsS21Imag.append(interp1d(subtractCompS21[0], np.imag(complexSubtractCompS21)))
-    
-    if verbose > 1:
-        print('Interpolation done')
-    
-    # -- prepare physical term
-    if len(np.array(dist).shape) == 0: # just a number
-        evalDist = dist * np.ones(evalFreqHz.size)
-    else:
-        evalDist = interp1d(dist[0], dist[1], fill_value='extrapolate', kind='quadratic')(evalFreqHz)
-    
-    
-    # Step 4. Perform deconvolution
-    if method == 'simple':
-        if verbose > 1:
-            print('Simple method selected. Calculating deconvolution via FFT division')
-            
-        VrFFT = interpRxReal(evalFreqHz) + 1j*interpRxImag(evalFreqHz) # received data
-        VpFFT = interpPulseReal(evalFreqHz) + 1j*interpPulseImag(evalFreqHz) # pulse data
-        physFactor = (c * evalDist) / (1j * evalFreqHz) # physical factor from path loss, etc.
-        
-        addCompResponse = 1
-        subtractCompResponse = 1
-        if addComps:
-            for addCompReal, addCompImag in zip(interpAddCompsS21Real, interpAddCompsS21Imag):
-                addCompResponse *= addCompReal(evalFreqHz) + 1j*addCompImag(evalFreqHz)
-        if subtractComps:
-            for subtractCompReal, subtractCompImag in zip(interpSubtractCompsS21Real, interpSubtractCompsS21Imag):
-                subtractCompResponse *= 1 / (subtractCompReal(evalFreqHz) + 1j*subtractCompImag(evalFreqHz))
-        
-        impulseResponseRxFFT_1 = physFactor * (addCompResponse / subtractCompResponse) * (VrFFT / VpFFT)
-        
-        if identicalAntennas:
-            impulseResponseRxFFTmag = np.sqrt(np.abs(impulseResponseRxFFT_1))
-            impulseResponseRxFFTphase = np.unwrap(np.angle(impulseResponseRxFFT_1), period=np.pi) / 2
-            impulseResponseRxFFT = impulseResponseRxFFTmag * np.exp(1j * impulseResponseRxFFTphase)
-        else:
-            Gt = interpGainTxReal(evalFreqHz) + 1j*interpGainTxImag(evalFreqHz)
-            impulseResponseRxFFT = impulseResponseRxFFT_1 / Gt
-        
-        if verbose > 1:
-            print('Completed impulse response calculation in frequency domain.')
-        
-    elif method == 'wiener':
-        if verbose > 1:
-            print('Wiener method selected. Calculating deconvolution via Wiener deconvolution')
-
-        # Note that the noise is hard coded here as a subset of the Rx data but the rest of the function is 
-        # formatted to be somewhat agnostic to the noise source
-
-        ###### Calculate Wiener Filter
-        # Get noise data from Rx
-        if nsNoiseWindow == None:
-            nsNoiseWindow = (0,20) # set default noise window length in ns
-
-        wfmRxNoise = dataRx if isinstance(dataRx, Waveform) else Waveform(data=dataRx) # new waveform set to hold noise data
-        wfmRxNoise.truncate(nsNoiseWindow) # truncate noise data based on specified window
-        wfmRxNoiseSamplerate = wfmRxNoise.samplerate
-        wfmPulseSamplerate = wfmPulse.samplerate
-
-        # Estimate power spectral density for Wiener filter factor using Welch's method
-        Nxx = getWelchPowerDensity(evalFreqHz, wfmRxNoise.vdata, wfmRxNoiseSamplerate)
-        Sxx = getWelchPowerDensity(evalFreqHz, wfmPulse.vdata, wfmPulseSamplerate)
-
-        # Calculate Wiener filter factor for deconvolution
-        wienerFilter = Sxx / (Sxx + Nxx)
-
-        ####### Calculate impulse response
-        VrFFT = interpRxReal(evalFreqHz) + 1j*interpRxImag(evalFreqHz) # received data
-        VpFFT = interpPulseReal(evalFreqHz) + 1j*interpPulseImag(evalFreqHz) # pulse data
-        physFactor = (c * evalDist) / (1j * evalFreqHz) # physical factor from path loss, etc.
-        
-        addCompResponse = 1
-        subtractCompResponse = 1
-        if addComps:
-            for addCompReal, addCompImag in zip(interpAddCompsS21Real, interpAddCompsS21Imag):
-                addCompResponse *= addCompReal(evalFreqHz) + 1j*addCompImag(evalFreqHz)
-        if subtractComps:
-            for subtractCompReal, subtractCompImag in zip(interpSubtractCompsS21Real, interpSubtractCompsS21Imag):
-                subtractCompResponse *= 1 / (subtractCompReal(evalFreqHz) + 1j*subtractCompImag(evalFreqHz))
-        
-        impulseResponseRxFFT_1 = physFactor * wienerFilter * (addCompResponse / subtractCompResponse) * (VrFFT / VpFFT)
-        
-        if identicalAntennas:
-            impulseResponseRxFFTmag = np.sqrt(np.abs(impulseResponseRxFFT_1))
-            impulseResponseRxFFTphase = np.unwrap(np.angle(impulseResponseRxFFT_1), period=np.pi) / 2
-            impulseResponseRxFFT = impulseResponseRxFFTmag * np.exp(1j * impulseResponseRxFFTphase)
-        else:
-            Gt = interpGainTxReal(evalFreqHz) + 1j*interpGainTxImag(evalFreqHz)
-            impulseResponseRxFFT = impulseResponseRxFFT_1 / Gt
-
-        if verbose > 1:
-            print('Completed impulse response calculation in frequency domain.')
-    
-    # Step 5. Convert to time domain
-    if verbose > 1:
-        print('Calculating in time domain.')
-        
-    # -- zero pad to 0 Hz
-    freqPad = -1 * np.arange(-1*evalFreqHz[0], evalFreqSamp, evalFreqSamp)[-1:0:-1]
-    freqPad[0] = 0 # set zero-closest freq to 0
-    evalFreqFFT = np.append(freqPad, evalFreqHz, axis=0)
-    
-    impulseResponseRxFFT = np.pad(impulseResponseRxFFT, (len(freqPad),0), constant_values=0)
-    
-    dt = 1 / (2*evalFreqFFT.size*evalFreqSamp)
-    time = np.arange(0,evalFreqFFT.size*2-2) * dt
-    
-    impulseResponseRx = np.real(np.fft.irfft(impulseResponseRxFFT))*2 / dt
-    
-    if returnDomain == 'time':
-        return (time, impulseResponseRx)
-    elif returnDomain == 'frequency':
-        return (evalFreqFFT, impulseResponseRxFFT)
-    elif returnDomain == 'both':
-        return (time, impulseResponseRx, evalFreqFFT, impulseResponseRxFFT)
-    
-def getWelchPowerDensity(freq, signal, freqSamp):
-        '''
-        Estimate the spectral power density for a set of data in order to perform a Wiener deconvolution.
-
-        Parameters
-        ----------
-        freq : list of frequencies to evaulate
-        signal : time domain signal data
-        freqSamp : sampling frequency in Hz
-
-        Returns
-        -------
-        Pxx : array of power spectral densities
-        '''
-
-        delta_t = 1/freqSamp # Sample spacing
-        sigDur = len(signal) # Signal duration
-
-        # Sum discrete Fourier transforms
-        dft = [signal[i] * np.exp(-1j * 2 * np.pi * freq * i * delta_t) for i in range(sigDur)]
-        s = np.sum(dft, axis=0)
-        
-        # Apply Welch windowing to summed Fourier transforms to calculate power density
-        Pxx = delta_t**2 / sigDur * np.abs(s)**2
-        
-=======
-"""
-Gain and Impulse Repsonse functions from a transmitting antenna to receiving antenna measurement.
-
-@author: zackashm
-"""
-
-from .waveform import Waveform
-from .vna import S2P
-
-import numpy as np
-from scipy.interpolate import interp1d
-from scipy.constants import c
-
-from warnings import warn
-
-def gain(dataRx, dataPulse, dist, gainTx=None, freqStep='min', addComponentsS21=None, 
-         subtractComponentsS21=None, verbose=1):
-    '''
-    Calculates the power gain [dB] in frequency from a time domain measurement where a pulse is sent from 
-    Tx antenna to Rx antenna using the Friis Transmission Equation [1]:
-        
-        gainRx [dB] = FFT(P_Rx) [dB] - FFT(P_pulse) [dB] - gainTx [dB] + FSPL [dB]
-        where 
-        P_Rx = Vr^2 / 50 is the power of the received signal,
-        P_pulse = Vp^2 / 50 is the power of the transmitted pulse,
-        FSPL = (4 * pi * distance * frequency / c)^2 is the Free Space Path Loss, and
-        dB = 10*log10( . )
-    
-    If gainTx is not given, it is assumed gainTx = gainRx and the equation adjusts to
-        gainRx [dB] = 1/2 * ( FFT(P_Rx) [dB] - FFT(P_pulse) [dB] + FSPL [dB] )
-    This is usually the case for identical antennas on both ends.
-    
-    If there are additional components such as cables or attenuators, their S21's should be measured over 
-    the frequency band. In dB, these components are added directly.
-    
-    The calculation is evaluated over a common frequency space determined by the min and max frequency 
-    of all given data, and frequency step set to the min or max of all data frequency steps (user's choice).
-    
-    In code, the steps for calculation are as follows:
-    1. *Use rftoolkit.waveform.Waveform.calc_fft to get the relative gain of dataRx and dataPulse:
-        dB = 10 * log10( abs(rfft)**2 / 50)
-    2. Create scipy.interpolate.interp1d for each of the given data, using their own respective
-       frequency values.
-    3. Determine an evaluation frequency space using the min and max frequencies of all the given data
-       and min or max frequency step of all given data.
-    4. Calculate the gain using the Friis equation. Add the additional components directly.
-    
-    Phase is not considered for this calculation. For phase consideration, see rftoolkit.tx2rx.impulseResponse.
-    
-    *The data are converted to Waveform objects if not given as Waveform. A standard procedure would be
-    cleaning the data as Waveform objects before calling this function.
-
-    Parameters
-    ----------
-    dataRx : (2,1d) array, or Waveform
-        An array containing [[time (s)], [voltage (V)]] data received. Can also be given as a
-        rftoolkit.waveform.Waveform object.
-    dataPulse : (2,1d) array, or Waveform
-        An array containing [[time (s)], [voltage (V)]] data transmitted. Can also be given as a
-        rftoolkit.waveform.Waveform object.
-    dist : float, or (2, 1d) array
-        The distance in meters used in the free space path loss. This can be a number to be used over
-        all frequencies, or [[frequency (Hz)], [distance (m)]].
-    gainTx : (2,1d) array, None
-        An array containing [[frequency (Hz)], [gain (dBi)]] for the transmitting antenna. If None, it
-        is assumed gainTx = gainRx, and the calculation is adjusted accordingly.
-    freqStep : "min", "max"
-        Determines the freqeuncy step for the evaluation frequency. If "min" ("max"), the frequency step will be 
-        the minimum (maximum) frequency step of all the given data. Default is "min".
-    addComponentsS21 : list[(2,1d) array], optional
-        A list of S21 data in [[frequency in Hz], [gain in dBm]] associated with additional components such 
-        as cables or attenuators which add to the Rx gain. All components are assumed 50 Ohms, so the S21's 
-        are simply added (in dB).
-    subtractComponentsS21 : list[(2,1d) array], optional
-        A list of S21 data in [[frequency in Hz], [gain in dBm]] associated with additional components such 
-        as cables or attenuators which subtract from the Rx gain. All components are assumed 50 Ohms, so 
-        the S21's are simply subtracted (in dB).
-    verbose : int, optional
-        If 0: No print messages. If 1: warning messages only will be printed when there is data inconsistency. 
-        If 2: Progress messages are printed at each step. Default is 1.
-
-    Returns
-    -------
-    evalFreqHz : array
-        Frequency array in Hz used for evaluation. This corresponds to the smallest band overlap and chosen
-        min or max frequency step of all the data.
-    gainRx : array
-        Gain array in dB.
-    
-    See Also
-    --------
-    rftoolkit.tx2rx.impulseResponse
-        For gain characterization with inclusion of phase.
-    
-    References
-    ----------
-    [1] H. T. Friis, "A Note on a Simple Transmission Formula," in Proceedings of the IRE, vol. 34, no. 5, pp. 
-        254-256, May 1946, doi: 10.1109/JRPROC.1946.234568. 
-    '''
-    
-    if verbose > 1:
-        print('Starting gain from pulse calculation')
-        
-    # handle optional args
-    identicalAntennas = (gainTx is None)
-    addComps = not (addComponentsS21 is None)
-    subtractComps = not (subtractComponentsS21 is None)
-    if (identicalAntennas) and (verbose > 1):
-        print('GainTx not given; assuming identical antenna calculation')
-    if (not addComps) and (verbose > 1):
-        print('Found no component S21s to add')
-    if (not subtractComps) and (verbose > 1):
-        print('Found no component S21s to subtract')
-    if freqStep not in ['min', 'max']:
-        raise AttributeError(f'Unrecognized argument "{freqStep}" for freqStep.')
-    
-    # Step 0. parse and convert data
-    
-    # -- convert to waveform objects
-    wfmRx = dataRx if isinstance(dataRx, Waveform) else Waveform(data=dataRx)
-    wfmPulse = dataPulse if isinstance(dataPulse, Waveform) else Waveform(data=dataPulse)
-    
-    # -- convert additional components to S2P objects
-    if addComps:
-        if verbose > 1:
-            print('Checking and intializing addComponentsS21')
-        addComponentsS21 = np.array([addComponentsS21]) if len(np.array(addComponentsS21).shape) == 2 else np.array(addComponentsS21)
-        addCompsdB = []
-        for comp in addComponentsS21:
-            if isinstance(comp, S2P):
-                addCompsdB.append([comp.fHz, comp.s21magdb])
-            else:
-                addCompsdB.append([comp[0], comp[1]])
-    if subtractComps:
-        if verbose > 1:
-            print('Checking and intializing subtractComponentsS21')
-        subtractComponentsS21 = np.array([subtractComponentsS21]) if len(np.array(subtractComponentsS21).shape) == 2 else np.array(subtractComponentsS21)
-        subtractCompsdB = []
-        for comp in subtractComponentsS21:
-            if isinstance(comp, S2P):
-                subtractCompsdB.append([comp.fHz, comp.s21magdb])
-            else:
-                subtractCompsdB.append([comp[0], comp[1]])
-        
-    # Step 1. Get FFTs
-    if verbose > 1:
-        print('Calculating FFTs')
-    fftRx = wfmRx.calc_fft(rfft=True)[0::2] # Hz, dB
-    fftPulse = wfmPulse.calc_fft(rfft=True)[0::2] # Hz, dB
-    
-    # Step 2. Interpolate
-    if verbose > 1:
-        print('Interpolating')
-    
-    # -- find the evaluation frequency:
-    if freqStep == 'min':
-        getStep = lambda freqSamp1, freqSamp2: min((freqSamp1, freqSamp2))
-    elif freqStep == 'max':
-        getStep = lambda freqSamp1, freqSamp2: max((freqSamp1, freqSamp2))
-    
-    evalFreqMin = max((fftRx[0][0], fftPulse[0][0]))
-    evalFreqMax = min((fftRx[0][-1], fftPulse[0][-1]))
-    evalFreqSamp = getStep(np.float64('{:0.5e}'.format(np.diff(fftRx[0]).mean())), 
-                            np.float64('{:0.5e}'.format(np.diff(fftPulse[0]).mean())))
-    
-    if not identicalAntennas:
-        evalFreqMin = max((evalFreqMin, gainTx[0][0]))
-        evalFreqMax = min((evalFreqMax, gainTx[0][-1]))
-        evalFreqSamp = getStep(evalFreqSamp, np.float64('{:0.5e}'.format(np.diff(gainTx[0]).mean())))
-        
-    if addComps:
-        for addCompS21 in addCompsdB:
-            evalFreqMin = max((evalFreqMin, addCompS21[0][0]))
-            evalFreqMax = min((evalFreqMax, addCompS21[0][-1]))
-            evalFreqSamp = getStep(evalFreqSamp, np.float64('{:0.5e}'.format(np.diff(addCompS21[0]).mean())))
-    if subtractComps:
-        for subtractCompS21 in subtractCompsdB:
-            evalFreqMin = max((evalFreqMin, subtractCompS21[0][0]))
-            evalFreqMax = min((evalFreqMax, subtractCompS21[0][-1]))
-            evalFreqSamp = getStep(evalFreqSamp, np.float64('{:0.5e}'.format(np.diff(subtractCompS21[0]).mean())))
-      
-    evalFreqHz = np.arange(evalFreqMin+evalFreqSamp, evalFreqMax, evalFreqSamp)
-    if verbose > 1:
-        print(f'Obtained evaluation frequency of (min, max, step): ({evalFreqMin}, {evalFreqMax}, {evalFreqSamp}) Hz')
-    
-    # -- interpolate
-    interpfftRx = interp1d(fftRx[0], fftRx[1])
-    interpfftPulse = interp1d(fftPulse[0], fftPulse[1])
-    if not identicalAntennas:
-        interpGainTx = interp1d(gainTx[0], gainTx[1])
-    if addComps:
-        interpAddCompsS21 = []
-        for addCompS21 in addCompsdB:
-            interpAddCompsS21.append(interp1d(addCompS21[0],addCompS21[1]))
-    if subtractComps:
-        interpSubtractCompsS21 = []
-        for subtractCompS21 in subtractCompsdB:
-            interpSubtractCompsS21.append(interp1d(subtractCompS21[0],subtractCompS21[1]))
-    
-    # Step 3. Calculate Gain
-    if verbose > 1:
-        print('Interpolation done. Calculating gain')
-    
-    # -- prepare physical term
-    if len(np.array(dist).shape) == 0: # just a number
-        evalDist = dist * np.ones(evalFreqHz.size)
-    else:
-        evalDist = interp1d(dist[0], dist[1], fill_value='extrapolate', kind='quadratic')(evalFreqHz)
-    
-    # -- -- the friis term containing the info about the physical environment
-    friisTerm = evalDist if dist == 0 else 20 * np.log10( np.abs((4 * np.pi * evalDist * evalFreqHz) / c ) ) # in dB
-    
-    # -- calculate gain
-    gainRx = interpfftRx(evalFreqHz) - interpfftPulse(evalFreqHz) + friisTerm
-    
-    if addComps:
-        for addCompS21 in interpAddCompsS21:
-            gainRx += addCompS21(evalFreqHz)
-    if subtractComps:
-        for subtractCompS21 in interpSubtractCompsS21:
-            gainRx += -1 * subtractCompS21(evalFreqHz)
-    
-    if identicalAntennas:
-        gainRx *= 0.5
-    else:
-        gainRx += -1 * interpGainTx(evalFreqHz)
-    
-    # -- return freq and gain
-    if verbose > 1:
-        print('Gain calculation complete')
-        
-    return (evalFreqHz, gainRx)
-
-def impulseResponse(dataRx, dataPulse, dist, gainTx=None, freqStep='min', addComponentsS21=None, 
-                    subtractComponentsS21=None, method='simple', nsNoiseWindow=None, 
-                    returnDomain='time', verbose=1):
-    '''
-    Calculates the time domain impulse response from a time domain measurement where a pulse is sent from 
-    Tx antenna to Rx antenna using the frequency domain formula [1]:
-        
-        h_Rx = (distance * c / j * frequency) * (V_received / V_pulse) * (1 / h_Tx)
-        
-    If gainTx (-->h_Tx) is not given, it is assumed gainTx = gainRx and the equation adjusts to
-        h_Rx = sqrt( (distance * c / j * frequency) * (V_received / V_pulse) )
-    with care taken on unwrapping complex phase before taking the square root.
-    This is usually the case for identical antennas on both ends.
-    
-    If there are additional components such as cables or attenuators, their S21's should be measured over 
-    the frequency band. The complex values of addComponentsS21 are multiplied, and the complex values
-    of subtractComponentsS21 are divided.
-    
-    The calculation is evaluated over a common frequency space determined by the min and max frequency 
-    of all given data, and frequency step set to the min or max of all data frequency steps (user's choice).
-    
-    In code, the steps for calculation are as follows:
-    1. *Use rftoolkit.waveform.Waveform.calc_fft to get the frequency-domain complex FFT of dataRx and 
-       dataPulse.
-    2. Create scipy.interpolate.interp1d for each of the given data in frequency domain for the real and
-       imaginary parts.
-    3. Determine an evaluation frequency space using the min and max frequencies of all the given data
-       and min or max frequency step of all given data.
-    4. Calculate the impulse response using the formula above.
-    5. Perform inverse FFT on the result to get the impulse response in the time domain.
-    
-    *The data are converted to Waveform objects if not given as Waveform. A standard procedure would be
-    cleaning the data as Waveform objects before calling this function.
-
-    Parameters
-    ----------
-    dataRx : (2,1d) array, or Waveform
-        An array containing [[time (s)], [voltage (V)]] data received. Can also be given as a
-        rftoolkit.waveform.Waveform object.
-    dataPulse : (2,1d) array, or Waveform
-        An array containing [[time (s)], [voltage (V)]] data transmitted. Can also be given as a
-        rftoolkit.waveform.Waveform object.
-    dist : float, or (2, 1d) array
-        The distance in meters used in the free space path loss. This can be a number to be used over
-        all frequencies, or [[frequency (Hz)], [distance (m)]].
-    gainTx : (2,1d) array, None
-        An array containing [[frequency (Hz)], [gain (dBi)], [phase (deg)]] for the transmitting antenna.
-        If None, it is assumed gainTx = gainRx, and the calculation is adjusted accordingly.
-    freqStep : "min", "max"
-        Determines the freqeuncy step for the evaluation frequency. If "min" ("max"), the frequency step will be 
-        the minimum (maximum) frequency step of all the given data. Default is "min".
-    addComponentsS21 : list[(2,1d) array], optional
-        A list of S21 data in [[frequency (Hz)], [gain (dBm)], [phase (deg)]] associated with additional 
-        components such as cables or attenuators which add to the Rx gain. All components are assumed 
-        50 Ohms, so the complex valued S21's are multiplied.
-    subtractComponentsS21 : list[(2,1d) array], optional
-        A list of S21 data in [[frequency (Hz)], [gain (dBm)], [phase (deg)]] associated with additional 
-        components such as cables or attenuators which subtract from the Rx gain. All components are assumed 
-        50 Ohms, so the complex valued S21's are divided.
-    method : "simple", "wiener"
-        If "simple", the calculation is division as shown in the formula. If "wiener", a wiener filter is
-        applied to account for noise and high frequency artifacts. For SNR estimates, set the noise window
-        using nsNoiseWindow. Default is "simple".
-    nsNoiseWindow : tuple(2), None
-        When method is "wiener", this is the nanosecond window with which to estimate the noise for the 
-        SNR determination. If the window is partially outside of the data, it will be truncated. If the window
-        is completely outside the data, or if None, the noise window is taken to be the first 10% of the waveform.
-    returnDomain : "time", "frequency", "both"
-        The domain for which the impulse response is returned. If "time", the real-valued inverse FFT is returned 
-        with a corresponding time domain array. If "frequency", the complex-valued FFT result is returned with
-        the evaluation frequency array. If "both", then both time and frequency results are returned.
-        Default is "time".
-    verbose : int, optional
-        If 0: No print messages. If 1: warning messages only will be printed when there is data inconsistency. 
-        If 2: Progress messages are printed at each step. Default is 1.
-
-    Returns
-    -------
-    time : array
-        Returned when returnDomain is 'time' or 'both'. Time in seconds array starting at 0. The time step and 
-        end time are determined by the determined evaluation frequency:
-            time = np.arange(0,evalFreqHz.size*2-2) / (2*evalFreqHz.size*evalFreqSamp)
-    impulseResponseRx : array
-        Returned when returnDomain is 'time' or 'both'. Real valued impulse response in the time domain in 
-        meters per second.
-    evalFreqFFT : array
-        Returned when returnDomain is 'frequency' or 'both'. Frequency array in Hz used for evaluation, 
-        zeropadded to 0 Hz.
-    impulseResponseRxFFT : array
-        Returned when returnDomain is 'frequency' or 'both'. The complex valued impulse response in the 
-        frequency domain in meters.
-    
-    See Also
-    --------
-    rftoolkit.tx2rx.gain
-        For power gain characterization using only dB magnitude data.
-    
-    References
-    ----------
-    [1] B. Scheers, M. Acheroy and A. Vander Vorst, “Time domain simulation and
-        characterisation of TEM horns using normalised impulse response,” IEE Proceedings
-        - Microwaves, Antennas and Propagation, vol. 147, no. 6, pp. 463-468, Dec. 2000.
-    '''
-    
-    if verbose > 1:
-        print('Starting impulse response calculation')
-        
-    # handle optional args
-    identicalAntennas = (gainTx is None)
-    addComps = not (addComponentsS21 is None)
-    subtractComps = not (subtractComponentsS21 is None)
-    if (identicalAntennas) and (verbose > 1):
-        print('GainTx not given; assuming identical antenna calculation')
-    if (not addComps) and (verbose > 1):
-        print('Found no component S21s to add')
-    if (not subtractComps) and (verbose > 1):
-        print('Found no component S21s to subtract')
-    if freqStep not in ['min', 'max']:
-        raise AttributeError(f'Unrecognized argument "{freqStep}" for freqStep.')
-    if method not in ['simple', 'wiener']:
-        raise AttributeError(f'Unrecognized argument "{method}" for method.')
-    if returnDomain not in ['time', 'frequency', 'both']:
-        raise AttributeError(f'Unrecognized argument "{returnDomain}" for returnDomain.')
-    
-    # Step 0. parse and convert data
-    
-    # -- convert to waveform objects
-    wfmRx = dataRx if isinstance(dataRx, Waveform) else Waveform(data=dataRx)
-    wfmPulse = dataPulse if isinstance(dataPulse, Waveform) else Waveform(data=dataPulse)
-    
-    # -- convert additional components to S2P objects
-    if addComps:
-        if verbose > 1:
-            print('Checking and intializing addComponentsS21')
-        addComponentsS21 = np.array([addComponentsS21]) if len(np.array(addComponentsS21).shape) == 2 else np.array(addComponentsS21)
-        addCompsdB = []
-        for comp in addComponentsS21:
-            if isinstance(comp, S2P):
-                addCompsdB.append([comp.fHz, comp.s21magdb, comp.s21phasedeg])
-            else:
-                addCompsdB.append([comp[0], comp[1], comp[2]])
-    if subtractComps:
-        if verbose > 1:
-            print('Checking and intializing subtractComponentsS21')
-        subtractComponentsS21 = np.array([subtractComponentsS21]) if len(np.array(subtractComponentsS21).shape) == 2 else np.array(subtractComponentsS21)
-        subtractCompsdB = []
-        for comp in subtractComponentsS21:
-            if isinstance(comp, S2P):
-                subtractCompsdB.append([comp.fHz, comp.s21magdb, comp.s21phasedeg])
-            else:
-                subtractCompsdB.append([comp[0], comp[1], comp[2]])
-        
-    # Step 1. Get FFTs
-    if verbose > 1:
-        print('Calculating FFTs')
-    fftRx = wfmRx.calc_fft(rfft=True)[0:2] # Hz, Complex mag
-    fftPulse = wfmPulse.calc_fft(rfft=True)[0:2] # Hz, Complex mag
-    
-    # Step 2. Interpolate
-    if verbose > 1:
-        print('Interpolating')
-    
-    # -- find the evaluation frequency:
-    if freqStep == 'min':
-        getStep = lambda freqSamp1, freqSamp2: min((freqSamp1, freqSamp2))
-    elif freqStep == 'max':
-        getStep = lambda freqSamp1, freqSamp2: max((freqSamp1, freqSamp2))
-    
-    evalFreqMin = max((fftRx[0][0], fftPulse[0][0]))
-    evalFreqMax = min((fftRx[0][-1], fftPulse[0][-1]))
-    evalFreqSamp = getStep(np.float64('{:0.5e}'.format(np.diff(fftRx[0]).mean())), 
-                            np.float64('{:0.5e}'.format(np.diff(fftPulse[0]).mean())))
-    
-    if not identicalAntennas:
-        evalFreqMin = max((evalFreqMin, gainTx[0][0]))
-        evalFreqMax = min((evalFreqMax, gainTx[0][-1]))
-        evalFreqSamp = getStep(evalFreqSamp, np.float64('{:0.5e}'.format(np.diff(gainTx[0]).mean())))
-        
-    if addComps:
-        for addCompS21 in addCompsdB:
-            evalFreqMin = max((evalFreqMin, addCompS21[0][0]))
-            evalFreqMax = min((evalFreqMax, addCompS21[0][-1]))
-            evalFreqSamp = getStep(evalFreqSamp, np.float64('{:0.5e}'.format(np.diff(addCompS21[0]).mean())))
-    if subtractComps:
-        for subtractCompS21 in subtractCompsdB:
-            evalFreqMin = max((evalFreqMin, subtractCompS21[0][0]))
-            evalFreqMax = min((evalFreqMax, subtractCompS21[0][-1]))
-            evalFreqSamp = getStep(evalFreqSamp, np.float64('{:0.5e}'.format(np.diff(subtractCompS21[0]).mean())))
-      
-    evalFreqHz = np.arange(evalFreqMin+evalFreqSamp, evalFreqMax, evalFreqSamp)
-    if verbose > 1:
-        print(f'Obtained evaluation frequency of (min, max, step): ({evalFreqMin}, {evalFreqMax}, {evalFreqSamp}) Hz')
-    
-    # Step 3. Interpolate real and imag data
-    if verbose > 1:
-        print('Interpolating real and imaginary values of the data FFTs')
-    interpRxReal = interp1d(fftRx[0], np.real(fftRx[1]))
-    interpRxImag = interp1d(fftRx[0], np.imag(fftRx[1]))
-    interpPulseReal = interp1d(fftPulse[0], np.real(fftPulse[1]))
-    interpPulseImag = interp1d(fftPulse[0], np.imag(fftPulse[1]))
-    
-    toComplex = lambda dB, deg: 10**(dB / 20) * np.exp(1j * np.deg2rad(deg))
-    if not identicalAntennas:
-        complexGainTx = toComplex(gainTx[1],gainTx[2])
-        interpGainTxReal = interp1d(gainTx[0], np.real(complexGainTx))
-        interpGainTxImag = interp1d(gainTx[0], np.imag(complexGainTx))
-    if addComps:
-        interpAddCompsS21Real = []
-        interpAddCompsS21Imag = []
-        for addCompS21 in addCompsdB:
-            complexAddCompS21 = toComplex(addCompS21[1], addCompS21[2])
-            interpAddCompsS21Real.append(interp1d(addCompS21[0], np.real(complexAddCompS21)))
-            interpAddCompsS21Imag.append(interp1d(addCompS21[0], np.imag(complexAddCompS21)))
-    if subtractComps:
-        interpSubtractCompsS21Real = []
-        interpSubtractCompsS21Imag = []
-        for subtractCompS21 in subtractCompsdB:
-            complexSubtractCompS21 = toComplex(subtractCompS21[1], subtractCompS21[2])
-            interpSubtractCompsS21Real.append(interp1d(subtractCompS21[0], np.real(complexSubtractCompS21)))
-            interpSubtractCompsS21Imag.append(interp1d(subtractCompS21[0], np.imag(complexSubtractCompS21)))
-    
-    if verbose > 1:
-        print('Interpolation done')
-    
-    # -- prepare physical term
-    if len(np.array(dist).shape) == 0: # just a number
-        evalDist = dist * np.ones(evalFreqHz.size)
-    else:
-        evalDist = interp1d(dist[0], dist[1], fill_value='extrapolate', kind='quadratic')(evalFreqHz)
-    
-    
-    # Step 4. Perform deconvolution
-    if method == 'simple':
-        if verbose > 1:
-            print('Simple method selected. Calculating deconvolution via FFT division')
-            
-        VrFFT = interpRxReal(evalFreqHz) + 1j*interpRxImag(evalFreqHz) # received data
-        VpFFT = interpPulseReal(evalFreqHz) + 1j*interpPulseImag(evalFreqHz) # pulse data
-        physFactor = (c * evalDist) / (1j * evalFreqHz) # physical factor from path loss, etc.
-        
-        addCompResponse = 1
-        subtractCompResponse = 1
-        if addComps:
-            for addCompReal, addCompImag in zip(interpAddCompsS21Real, interpAddCompsS21Imag):
-                addCompResponse *= addCompReal(evalFreqHz) + 1j*addCompImag(evalFreqHz)
-        if subtractComps:
-            for subtractCompReal, subtractCompImag in zip(interpSubtractCompsS21Real, interpSubtractCompsS21Imag):
-                subtractCompResponse *= 1 / (subtractCompReal(evalFreqHz) + 1j*subtractCompImag(evalFreqHz))
-        
-        impulseResponseRxFFT_1 = physFactor * (addCompResponse / subtractCompResponse) * (VrFFT / VpFFT)
-        
-        if identicalAntennas:
-            impulseResponseRxFFTmag = np.sqrt(np.abs(impulseResponseRxFFT_1))
-            impulseResponseRxFFTphase = np.unwrap(np.angle(impulseResponseRxFFT_1), period=np.pi) / 2
-            impulseResponseRxFFT = impulseResponseRxFFTmag * np.exp(1j * impulseResponseRxFFTphase)
-        else:
-            Gt = interpGainTxReal(evalFreqHz) + 1j*interpGainTxImag(evalFreqHz)
-            impulseResponseRxFFT = impulseResponseRxFFT_1 / Gt
-        
-        if verbose > 1:
-            print('Completed impulse response calculation in frequency domain.')
-        
-    elif method == 'wiener':
-        if verbose > 1:
-            print('Wiener method selected. Calculating deconvolution via Wiener deconvolution')
-
-        # Note that the noise is hard coded here as a subset of the Rx data but the rest of the function is 
-        # formatted to be somewhat agnostic to the noise source
-
-        ###### Calculate Wiener Filter
-        # Get noise data from Rx
-        if nsNoiseWindow == None:
-            nsNoiseWindow = (0,5) # set default noise window length in ns
-
-        wfmRxNoise = dataRx if isinstance(dataRx, Waveform) else Waveform(data=dataRx) # new waveform set to hold noise data
-        wfmRxNoise.truncate(nsNoiseWindow) # truncate noise data based on specified window
-        wfmRxNoiseSamplerate = wfmRxNoise.samplerate
-        wfmPulseSamplerate = wfmPulse.samplerate
-
-        # Estimate power spectral density for Wiener filter factor using Welch's method
-        noisePowerSpec = getWelchPowerDensity(evalFreqHz, wfmRxNoise[1], wfmRxNoiseSamplerate)
-        signalPowerSpec = getWelchPowerDensity(evalFreqHz, wfmPulse[1], wfmPulseSamplerate)
-
-        Nxx = zip(evalFreqHz, noisePowerSpec)
-        Sxx = zip(evalFreqHz, signalPowerSpec)
-
-        # Calculate Wiener filter factor for deconvolution
-        wienerFilter = Sxx / (Sxx + Nxx)
-
-        ####### Calculate impulse response
-        VrFFT = interpRxReal(evalFreqHz) + 1j*interpRxImag(evalFreqHz) # received data
-        VpFFT = interpPulseReal(evalFreqHz) + 1j*interpPulseImag(evalFreqHz) # pulse data
-        physFactor = (c * evalDist) / (1j * evalFreqHz) # physical factor from path loss, etc.
-        
-        addCompResponse = 1
-        subtractCompResponse = 1
-        if addComps:
-            for addCompReal, addCompImag in zip(interpAddCompsS21Real, interpAddCompsS21Imag):
-                addCompResponse *= addCompReal(evalFreqHz) + 1j*addCompImag(evalFreqHz)
-        if subtractComps:
-            for subtractCompReal, subtractCompImag in zip(interpSubtractCompsS21Real, interpSubtractCompsS21Imag):
-                subtractCompResponse *= 1 / (subtractCompReal(evalFreqHz) + 1j*subtractCompImag(evalFreqHz))
-        
-        impulseResponseRxFFT_1 = physFactor * (addCompResponse / subtractCompResponse) * (VrFFT / VpFFT)
-        
-        if identicalAntennas:
-            impulseResponseRxFFTmag = np.sqrt(np.abs(impulseResponseRxFFT_1))
-            impulseResponseRxFFTphase = np.unwrap(np.angle(impulseResponseRxFFT_1), period=np.pi) / 2
-            impulseResponseRxFFT = impulseResponseRxFFTmag * np.exp(1j * impulseResponseRxFFTphase)
-        else:
-            Gt = interpGainTxReal(evalFreqHz) + 1j*interpGainTxImag(evalFreqHz)
-            impulseResponseRxFFT = impulseResponseRxFFT_1 / Gt
-
-        if verbose > 1:
-            print('Completed impulse response calculation in frequency domain.')
-    
-    # Step 5. Convert to time domain
-    if verbose > 1:
-        print('Calculating in time domain.')
-        
-    # -- zero pad to 0 Hz
-    freqPad = -1 * np.arange(-1*evalFreqHz[0], evalFreqSamp, evalFreqSamp)[-1:0:-1]
-    freqPad[0] = 0 # set zero-closest freq to 0
-    evalFreqFFT = np.append(freqPad, evalFreqHz, axis=0)
-    
-    impulseResponseRxFFT = np.pad(impulseResponseRxFFT, (len(freqPad),0), constant_values=0)
-    
-    dt = 1 / (2*evalFreqFFT.size*evalFreqSamp)
-    time = np.arange(0,evalFreqFFT.size*2-2) * dt
-    
-    impulseResponseRx = np.real(np.fft.irfft(impulseResponseRxFFT))*2 / dt
-    
-    if returnDomain == 'time':
-        return (time, impulseResponseRx)
-    elif returnDomain == 'frequency':
-        return (evalFreqFFT, impulseResponseRxFFT)
-    elif returnDomain == 'both':
-        return (time, impulseResponseRx, evalFreqFFT, impulseResponseRxFFT)
-    
-def getWelchPowerDensity(freq, signal, freqSamp):
-        '''
-        Estimate the spectral power density for a set of data in order to perform a Wiener deconvolution.
-
-        Parameters
-        ----------
-        freq : list of frequencies to evaulate
-        signal : time domain signal data
-        freqSamp : sampling frequency in Hz
-
-        Returns
-        -------
-        Pxx : array of power spectral densities
-        '''
-
-        delta_t = 1/freqSamp # Sample spacing
-        sigDur = len(signal) # Signal duration
-    
-        # Sum discrete Fourier transforms
-        s = np.sum([signal[i] * np.exp(-1j * 2 * np.pi * freq * i * delta_t) for i in range(sigDur)])
-    
-        # Apply Welch windowing to summed Fourier transforms to calculate power density
-        Pxx = delta_t**2 / sigDur * np.abs(s)**2
-        
->>>>>>> 518fac72
-        return Pxx+"""
+Gain and Impulse Repsonse functions from a transmitting antenna to receiving antenna measurement.
+
+@author: zackashm
+"""
+
+from .waveform import Waveform
+from .vna import S2P
+
+import numpy as np
+from scipy.interpolate import interp1d
+from scipy.constants import c
+
+from warnings import warn
+
+def gain(dataRx, dataPulse, dist, gainTx=None, freqStep='min', addComponentsS21=None, 
+         subtractComponentsS21=None, verbose=1):
+    '''
+    Calculates the power gain [dB] in frequency from a time domain measurement where a pulse is sent from 
+    Tx antenna to Rx antenna using the Friis Transmission Equation [1]:
+        
+        gainRx [dB] = FFT(P_Rx) [dB] - FFT(P_pulse) [dB] - gainTx [dB] + FSPL [dB]
+        where 
+        P_Rx = Vr^2 / 50 is the power of the received signal,
+        P_pulse = Vp^2 / 50 is the power of the transmitted pulse,
+        FSPL = (4 * pi * distance * frequency / c)^2 is the Free Space Path Loss, and
+        dB = 10*log10( . )
+    
+    If gainTx is not given, it is assumed gainTx = gainRx and the equation adjusts to
+        gainRx [dB] = 1/2 * ( FFT(P_Rx) [dB] - FFT(P_pulse) [dB] + FSPL [dB] )
+    This is usually the case for identical antennas on both ends.
+    
+    If there are additional components such as cables or attenuators, their S21's should be measured over 
+    the frequency band. In dB, these components are added directly.
+    
+    The calculation is evaluated over a common frequency space determined by the min and max frequency 
+    of all given data, and frequency step set to the min or max of all data frequency steps (user's choice).
+    
+    In code, the steps for calculation are as follows:
+    1. *Use rftoolkit.waveform.Waveform.calc_fft to get the relative gain of dataRx and dataPulse:
+        dB = 10 * log10( abs(rfft)**2 / 50)
+    2. Create scipy.interpolate.interp1d for each of the given data, using their own respective
+       frequency values.
+    3. Determine an evaluation frequency space using the min and max frequencies of all the given data
+       and min or max frequency step of all given data.
+    4. Calculate the gain using the Friis equation. Add the additional components directly.
+    
+    Phase is not considered for this calculation. For phase consideration, see rftoolkit.tx2rx.impulseResponse.
+    
+    *The data are converted to Waveform objects if not given as Waveform. A standard procedure would be
+    cleaning the data as Waveform objects before calling this function.
+
+    Parameters
+    ----------
+    dataRx : (2,1d) array, or Waveform
+        An array containing [[time (s)], [voltage (V)]] data received. Can also be given as a
+        rftoolkit.waveform.Waveform object.
+    dataPulse : (2,1d) array, or Waveform
+        An array containing [[time (s)], [voltage (V)]] data transmitted. Can also be given as a
+        rftoolkit.waveform.Waveform object.
+    dist : float, or (2, 1d) array
+        The distance in meters used in the free space path loss. This can be a number to be used over
+        all frequencies, or [[frequency (Hz)], [distance (m)]].
+    gainTx : (2,1d) array, None
+        An array containing [[frequency (Hz)], [gain (dBi)]] for the transmitting antenna. If None, it
+        is assumed gainTx = gainRx, and the calculation is adjusted accordingly.
+    freqStep : "min", "max"
+        Determines the freqeuncy step for the evaluation frequency. If "min" ("max"), the frequency step will be 
+        the minimum (maximum) frequency step of all the given data. Default is "min".
+    addComponentsS21 : list[(2,1d) array], optional
+        A list of S21 data in [[frequency in Hz], [gain in dBm]] associated with additional components such 
+        as cables or attenuators which add to the Rx gain. All components are assumed 50 Ohms, so the S21's 
+        are simply added (in dB).
+    subtractComponentsS21 : list[(2,1d) array], optional
+        A list of S21 data in [[frequency in Hz], [gain in dBm]] associated with additional components such 
+        as cables or attenuators which subtract from the Rx gain. All components are assumed 50 Ohms, so 
+        the S21's are simply subtracted (in dB).
+    verbose : int, optional
+        If 0: No print messages. If 1: warning messages only will be printed when there is data inconsistency. 
+        If 2: Progress messages are printed at each step. Default is 1.
+
+    Returns
+    -------
+    evalFreqHz : array
+        Frequency array in Hz used for evaluation. This corresponds to the smallest band overlap and chosen
+        min or max frequency step of all the data.
+    gainRx : array
+        Gain array in dB.
+    
+    See Also
+    --------
+    rftoolkit.tx2rx.impulseResponse
+        For gain characterization with inclusion of phase.
+    
+    References
+    ----------
+    [1] H. T. Friis, "A Note on a Simple Transmission Formula," in Proceedings of the IRE, vol. 34, no. 5, pp. 
+        254-256, May 1946, doi: 10.1109/JRPROC.1946.234568. 
+    '''
+    
+    if verbose > 1:
+        print('Starting gain from pulse calculation')
+        
+    # handle optional args
+    identicalAntennas = (gainTx is None)
+    addComps = not (addComponentsS21 is None)
+    subtractComps = not (subtractComponentsS21 is None)
+    if (identicalAntennas) and (verbose > 1):
+        print('GainTx not given; assuming identical antenna calculation')
+    if (not addComps) and (verbose > 1):
+        print('Found no component S21s to add')
+    if (not subtractComps) and (verbose > 1):
+        print('Found no component S21s to subtract')
+    if freqStep not in ['min', 'max']:
+        raise AttributeError(f'Unrecognized argument "{freqStep}" for freqStep.')
+    
+    # Step 0. parse and convert data
+    
+    # -- convert to waveform objects
+    wfmRx = dataRx if isinstance(dataRx, Waveform) else Waveform(data=dataRx)
+    wfmPulse = dataPulse if isinstance(dataPulse, Waveform) else Waveform(data=dataPulse)
+    
+    # -- convert additional components to S2P objects
+    if addComps:
+        if verbose > 1:
+            print('Checking and intializing addComponentsS21')
+        addComponentsS21 = np.array([addComponentsS21]) if len(np.array(addComponentsS21).shape) == 2 else np.array(addComponentsS21)
+        addCompsdB = []
+        for comp in addComponentsS21:
+            if isinstance(comp, S2P):
+                addCompsdB.append([comp.fHz, comp.s21magdb])
+            else:
+                addCompsdB.append([comp[0], comp[1]])
+    if subtractComps:
+        if verbose > 1:
+            print('Checking and intializing subtractComponentsS21')
+        subtractComponentsS21 = np.array([subtractComponentsS21]) if len(np.array(subtractComponentsS21).shape) == 2 else np.array(subtractComponentsS21)
+        subtractCompsdB = []
+        for comp in subtractComponentsS21:
+            if isinstance(comp, S2P):
+                subtractCompsdB.append([comp.fHz, comp.s21magdb])
+            else:
+                subtractCompsdB.append([comp[0], comp[1]])
+        
+    # Step 1. Get FFTs
+    if verbose > 1:
+        print('Calculating FFTs')
+    fftRx = wfmRx.calc_fft(rfft=True)[0::2] # Hz, dB
+    fftPulse = wfmPulse.calc_fft(rfft=True)[0::2] # Hz, dB
+    
+    # Step 2. Interpolate
+    if verbose > 1:
+        print('Interpolating')
+    
+    # -- find the evaluation frequency:
+    if freqStep == 'min':
+        getStep = lambda freqSamp1, freqSamp2: min((freqSamp1, freqSamp2))
+    elif freqStep == 'max':
+        getStep = lambda freqSamp1, freqSamp2: max((freqSamp1, freqSamp2))
+    
+    evalFreqMin = max((fftRx[0][0], fftPulse[0][0]))
+    evalFreqMax = min((fftRx[0][-1], fftPulse[0][-1]))
+    evalFreqSamp = getStep(np.float64('{:0.5e}'.format(np.diff(fftRx[0]).mean())), 
+                            np.float64('{:0.5e}'.format(np.diff(fftPulse[0]).mean())))
+    
+    if not identicalAntennas:
+        evalFreqMin = max((evalFreqMin, gainTx[0][0]))
+        evalFreqMax = min((evalFreqMax, gainTx[0][-1]))
+        evalFreqSamp = getStep(evalFreqSamp, np.float64('{:0.5e}'.format(np.diff(gainTx[0]).mean())))
+        
+    if addComps:
+        for addCompS21 in addCompsdB:
+            evalFreqMin = max((evalFreqMin, addCompS21[0][0]))
+            evalFreqMax = min((evalFreqMax, addCompS21[0][-1]))
+            evalFreqSamp = getStep(evalFreqSamp, np.float64('{:0.5e}'.format(np.diff(addCompS21[0]).mean())))
+    if subtractComps:
+        for subtractCompS21 in subtractCompsdB:
+            evalFreqMin = max((evalFreqMin, subtractCompS21[0][0]))
+            evalFreqMax = min((evalFreqMax, subtractCompS21[0][-1]))
+            evalFreqSamp = getStep(evalFreqSamp, np.float64('{:0.5e}'.format(np.diff(subtractCompS21[0]).mean())))
+      
+    evalFreqHz = np.arange(evalFreqMin+evalFreqSamp, evalFreqMax, evalFreqSamp)
+    if verbose > 1:
+        print(f'Obtained evaluation frequency of (min, max, step): ({evalFreqMin}, {evalFreqMax}, {evalFreqSamp}) Hz')
+    
+    # -- interpolate
+    interpfftRx = interp1d(fftRx[0], fftRx[1])
+    interpfftPulse = interp1d(fftPulse[0], fftPulse[1])
+    if not identicalAntennas:
+        interpGainTx = interp1d(gainTx[0], gainTx[1])
+    if addComps:
+        interpAddCompsS21 = []
+        for addCompS21 in addCompsdB:
+            interpAddCompsS21.append(interp1d(addCompS21[0],addCompS21[1]))
+    if subtractComps:
+        interpSubtractCompsS21 = []
+        for subtractCompS21 in subtractCompsdB:
+            interpSubtractCompsS21.append(interp1d(subtractCompS21[0],subtractCompS21[1]))
+    
+    # Step 3. Calculate Gain
+    if verbose > 1:
+        print('Interpolation done. Calculating gain')
+    
+    # -- prepare physical term
+    if len(np.array(dist).shape) == 0: # just a number
+        evalDist = dist * np.ones(evalFreqHz.size)
+    else:
+        evalDist = interp1d(dist[0], dist[1], fill_value='extrapolate', kind='quadratic')(evalFreqHz)
+    
+    # -- -- the friis term containing the info about the physical environment
+    friisTerm = 20 * np.log10( np.abs((4 * np.pi * evalDist * evalFreqHz) / c ) ) # in dB
+    
+    # -- calculate gain
+    gainRx = interpfftRx(evalFreqHz) - interpfftPulse(evalFreqHz) + friisTerm
+    
+    if addComps:
+        for addCompS21 in interpAddCompsS21:
+            gainRx += addCompS21(evalFreqHz)
+    if subtractComps:
+        for subtractCompS21 in interpSubtractCompsS21:
+            gainRx += -1 * subtractCompS21(evalFreqHz)
+    
+    if identicalAntennas:
+        gainRx *= 0.5
+    else:
+        gainRx += -1 * interpGainTx(evalFreqHz)
+    
+    # -- return freq and gain
+    if verbose > 1:
+        print('Gain calculation complete')
+        
+    return (evalFreqHz, gainRx)
+
+def impulseResponse(dataRx, dataPulse, dist, gainTx=None, freqStep='min', addComponentsS21=None, 
+                    subtractComponentsS21=None, method='simple', nsNoiseWindow=None, 
+                    returnDomain='time', verbose=1):
+    '''
+    Calculates the time domain impulse response from a time domain measurement where a pulse is sent from 
+    Tx antenna to Rx antenna using the frequency domain formula [1]:
+        
+        h_Rx = (distance * c / j * frequency) * (V_received / V_pulse) * (1 / h_Tx)
+        
+    If gainTx (-->h_Tx) is not given, it is assumed gainTx = gainRx and the equation adjusts to
+        h_Rx = sqrt( (distance * c / j * frequency) * (V_received / V_pulse) )
+    with care taken on unwrapping complex phase before taking the square root.
+    This is usually the case for identical antennas on both ends.
+    
+    If there are additional components such as cables or attenuators, their S21's should be measured over 
+    the frequency band. The complex values of addComponentsS21 are multiplied, and the complex values
+    of subtractComponentsS21 are divided.
+    
+    The calculation is evaluated over a common frequency space determined by the min and max frequency 
+    of all given data, and frequency step set to the min or max of all data frequency steps (user's choice).
+    
+    In code, the steps for calculation are as follows:
+    1. *Use rftoolkit.waveform.Waveform.calc_fft to get the frequency-domain complex FFT of dataRx and 
+       dataPulse.
+    2. Create scipy.interpolate.interp1d for each of the given data in frequency domain for the real and
+       imaginary parts.
+    3. Determine an evaluation frequency space using the min and max frequencies of all the given data
+       and min or max frequency step of all given data.
+    4. Calculate the impulse response using the formula above.
+    5. Perform inverse FFT on the result to get the impulse response in the time domain.
+    
+    *The data are converted to Waveform objects if not given as Waveform. A standard procedure would be
+    cleaning the data as Waveform objects before calling this function.
+
+    Parameters
+    ----------
+    dataRx : (2,1d) array, or Waveform
+        An array containing [[time (s)], [voltage (V)]] data received. Can also be given as a
+        rftoolkit.waveform.Waveform object.
+    dataPulse : (2,1d) array, or Waveform
+        An array containing [[time (s)], [voltage (V)]] data transmitted. Can also be given as a
+        rftoolkit.waveform.Waveform object.
+    dist : float, or (2, 1d) array
+        The distance in meters used in the free space path loss. This can be a number to be used over
+        all frequencies, or [[frequency (Hz)], [distance (m)]].
+    gainTx : (2,1d) array, None
+        An array containing [[frequency (Hz)], [gain (dBi)], [phase (deg)]] for the transmitting antenna.
+        If None, it is assumed gainTx = gainRx, and the calculation is adjusted accordingly.
+    freqStep : "min", "max"
+        Determines the freqeuncy step for the evaluation frequency. If "min" ("max"), the frequency step will be 
+        the minimum (maximum) frequency step of all the given data. Default is "min".
+    addComponentsS21 : list[(2,1d) array], optional
+        A list of S21 data in [[frequency (Hz)], [gain (dBm)], [phase (deg)]] associated with additional 
+        components such as cables or attenuators which add to the Rx gain. All components are assumed 
+        50 Ohms, so the complex valued S21's are multiplied.
+    subtractComponentsS21 : list[(2,1d) array], optional
+        A list of S21 data in [[frequency (Hz)], [gain (dBm)], [phase (deg)]] associated with additional 
+        components such as cables or attenuators which subtract from the Rx gain. All components are assumed 
+        50 Ohms, so the complex valued S21's are divided.
+    method : "simple", "wiener"
+        If "simple", the calculation is division as shown in the formula. If "wiener", a wiener filter is
+        applied to account for noise and high frequency artifacts. For SNR estimates, set the noise window
+        using nsNoiseWindow. Default is "simple".
+    nsNoiseWindow : tuple(2), None
+        When method is "wiener", this is the nanosecond window with which to estimate the noise for the 
+        SNR determination. If the window is partially outside of the data, it will be truncated. If the window
+        is completely outside the data, or if None, the noise window is taken to be the first 10% of the waveform.
+    returnDomain : "time", "frequency", "both"
+        The domain for which the impulse response is returned. If "time", the real-valued inverse FFT is returned 
+        with a corresponding time domain array. If "frequency", the complex-valued FFT result is returned with
+        the evaluation frequency array. If "both", then both time and frequency results are returned.
+        Default is "time".
+    verbose : int, optional
+        If 0: No print messages. If 1: warning messages only will be printed when there is data inconsistency. 
+        If 2: Progress messages are printed at each step. Default is 1.
+
+    Returns
+    -------
+    time : array
+        Returned when returnDomain is 'time' or 'both'. Time in seconds array starting at 0. The time step and 
+        end time are determined by the determined evaluation frequency:
+            time = np.arange(0,evalFreqHz.size*2-2) / (2*evalFreqHz.size*evalFreqSamp)
+    impulseResponseRx : array
+        Returned when returnDomain is 'time' or 'both'. Real valued impulse response in the time domain in 
+        meters per second.
+    evalFreqFFT : array
+        Returned when returnDomain is 'frequency' or 'both'. Frequency array in Hz used for evaluation, 
+        zeropadded to 0 Hz.
+    impulseResponseRxFFT : array
+        Returned when returnDomain is 'frequency' or 'both'. The complex valued impulse response in the 
+        frequency domain in meters.
+    
+    See Also
+    --------
+    rftoolkit.tx2rx.gain
+        For power gain characterization using only dB magnitude data.
+    
+    References
+    ----------
+    [1] B. Scheers, M. Acheroy and A. Vander Vorst, “Time domain simulation and
+        characterisation of TEM horns using normalised impulse response,” IEE Proceedings
+        - Microwaves, Antennas and Propagation, vol. 147, no. 6, pp. 463-468, Dec. 2000.
+    '''
+    
+    if verbose > 1:
+        print('Starting impulse response calculation')
+        
+    # handle optional args
+    identicalAntennas = (gainTx is None)
+    addComps = not (addComponentsS21 is None)
+    subtractComps = not (subtractComponentsS21 is None)
+    if (identicalAntennas) and (verbose > 1):
+        print('GainTx not given; assuming identical antenna calculation')
+    if (not addComps) and (verbose > 1):
+        print('Found no component S21s to add')
+    if (not subtractComps) and (verbose > 1):
+        print('Found no component S21s to subtract')
+    if freqStep not in ['min', 'max']:
+        raise AttributeError(f'Unrecognized argument "{freqStep}" for freqStep.')
+    if method not in ['simple', 'wiener']:
+        raise AttributeError(f'Unrecognized argument "{method}" for method.')
+    if returnDomain not in ['time', 'frequency', 'both']:
+        raise AttributeError(f'Unrecognized argument "{returnDomain}" for returnDomain.')
+    
+    # Step 0. parse and convert data
+    
+    # -- convert to waveform objects
+    wfmRx = dataRx if isinstance(dataRx, Waveform) else Waveform(data=dataRx)
+    wfmPulse = dataPulse if isinstance(dataPulse, Waveform) else Waveform(data=dataPulse)
+    
+    # -- convert additional components to S2P objects
+    if addComps:
+        if verbose > 1:
+            print('Checking and intializing addComponentsS21')
+        addComponentsS21 = np.array([addComponentsS21]) if len(np.array(addComponentsS21).shape) == 2 else np.array(addComponentsS21)
+        addCompsdB = []
+        for comp in addComponentsS21:
+            if isinstance(comp, S2P):
+                addCompsdB.append([comp.fHz, comp.s21magdb, comp.s21phasedeg])
+            else:
+                addCompsdB.append([comp[0], comp[1], comp[2]])
+    if subtractComps:
+        if verbose > 1:
+            print('Checking and intializing subtractComponentsS21')
+        subtractComponentsS21 = np.array([subtractComponentsS21]) if len(np.array(subtractComponentsS21).shape) == 2 else np.array(subtractComponentsS21)
+        subtractCompsdB = []
+        for comp in subtractComponentsS21:
+            if isinstance(comp, S2P):
+                subtractCompsdB.append([comp.fHz, comp.s21magdb, comp.s21phasedeg])
+            else:
+                subtractCompsdB.append([comp[0], comp[1], comp[2]])
+        
+    # Step 1. Get FFTs
+    if verbose > 1:
+        print('Calculating FFTs')
+    fftRx = wfmRx.calc_fft(rfft=True)[0:2] # Hz, Complex mag
+    fftPulse = wfmPulse.calc_fft(rfft=True)[0:2] # Hz, Complex mag
+    
+    # Step 2. Interpolate
+    if verbose > 1:
+        print('Interpolating')
+    
+    # -- find the evaluation frequency:
+    if freqStep == 'min':
+        getStep = lambda freqSamp1, freqSamp2: min((freqSamp1, freqSamp2))
+    elif freqStep == 'max':
+        getStep = lambda freqSamp1, freqSamp2: max((freqSamp1, freqSamp2))
+    
+    evalFreqMin = max((fftRx[0][0], fftPulse[0][0]))
+    evalFreqMax = min((fftRx[0][-1], fftPulse[0][-1]))
+    evalFreqSamp = getStep(np.float64('{:0.5e}'.format(np.diff(fftRx[0]).mean())), 
+                            np.float64('{:0.5e}'.format(np.diff(fftPulse[0]).mean())))
+    
+    if not identicalAntennas:
+        evalFreqMin = max((evalFreqMin, gainTx[0][0]))
+        evalFreqMax = min((evalFreqMax, gainTx[0][-1]))
+        evalFreqSamp = getStep(evalFreqSamp, np.float64('{:0.5e}'.format(np.diff(gainTx[0]).mean())))
+        
+    if addComps:
+        for addCompS21 in addCompsdB:
+            evalFreqMin = max((evalFreqMin, addCompS21[0][0]))
+            evalFreqMax = min((evalFreqMax, addCompS21[0][-1]))
+            evalFreqSamp = getStep(evalFreqSamp, np.float64('{:0.5e}'.format(np.diff(addCompS21[0]).mean())))
+    if subtractComps:
+        for subtractCompS21 in subtractCompsdB:
+            evalFreqMin = max((evalFreqMin, subtractCompS21[0][0]))
+            evalFreqMax = min((evalFreqMax, subtractCompS21[0][-1]))
+            evalFreqSamp = getStep(evalFreqSamp, np.float64('{:0.5e}'.format(np.diff(subtractCompS21[0]).mean())))
+      
+    evalFreqHz = np.arange(evalFreqMin+evalFreqSamp, evalFreqMax, evalFreqSamp)
+    if verbose > 1:
+        print(f'Obtained evaluation frequency of (min, max, step): ({evalFreqMin}, {evalFreqMax}, {evalFreqSamp}) Hz')
+    
+    # Step 3. Interpolate real and imag data
+    if verbose > 1:
+        print('Interpolating real and imaginary values of the data FFTs')
+    interpRxReal = interp1d(fftRx[0], np.real(fftRx[1]))
+    interpRxImag = interp1d(fftRx[0], np.imag(fftRx[1]))
+    interpPulseReal = interp1d(fftPulse[0], np.real(fftPulse[1]))
+    interpPulseImag = interp1d(fftPulse[0], np.imag(fftPulse[1]))
+    
+    toComplex = lambda dB, deg: 10**(dB / 20) * np.exp(1j * np.deg2rad(deg))
+    if not identicalAntennas:
+        complexGainTx = toComplex(gainTx[1],gainTx[2])
+        interpGainTxReal = interp1d(gainTx[0], np.real(complexGainTx))
+        interpGainTxImag = interp1d(gainTx[0], np.imag(complexGainTx))
+    if addComps:
+        interpAddCompsS21Real = []
+        interpAddCompsS21Imag = []
+        for addCompS21 in addCompsdB:
+            complexAddCompS21 = toComplex(addCompS21[1], addCompS21[2])
+            interpAddCompsS21Real.append(interp1d(addCompS21[0], np.real(complexAddCompS21)))
+            interpAddCompsS21Imag.append(interp1d(addCompS21[0], np.imag(complexAddCompS21)))
+    if subtractComps:
+        interpSubtractCompsS21Real = []
+        interpSubtractCompsS21Imag = []
+        for subtractCompS21 in subtractCompsdB:
+            complexSubtractCompS21 = toComplex(subtractCompS21[1], subtractCompS21[2])
+            interpSubtractCompsS21Real.append(interp1d(subtractCompS21[0], np.real(complexSubtractCompS21)))
+            interpSubtractCompsS21Imag.append(interp1d(subtractCompS21[0], np.imag(complexSubtractCompS21)))
+    
+    if verbose > 1:
+        print('Interpolation done')
+    
+    # -- prepare physical term
+    if len(np.array(dist).shape) == 0: # just a number
+        evalDist = dist * np.ones(evalFreqHz.size)
+    else:
+        evalDist = interp1d(dist[0], dist[1], fill_value='extrapolate', kind='quadratic')(evalFreqHz)
+    
+    
+    # Step 4. Perform deconvolution
+    if method == 'simple':
+        if verbose > 1:
+            print('Simple method selected. Calculating deconvolution via FFT division')
+            
+        VrFFT = interpRxReal(evalFreqHz) + 1j*interpRxImag(evalFreqHz) # received data
+        VpFFT = interpPulseReal(evalFreqHz) + 1j*interpPulseImag(evalFreqHz) # pulse data
+        physFactor = (c * evalDist) / (1j * evalFreqHz) # physical factor from path loss, etc.
+        
+        addCompResponse = 1
+        subtractCompResponse = 1
+        if addComps:
+            for addCompReal, addCompImag in zip(interpAddCompsS21Real, interpAddCompsS21Imag):
+                addCompResponse *= addCompReal(evalFreqHz) + 1j*addCompImag(evalFreqHz)
+        if subtractComps:
+            for subtractCompReal, subtractCompImag in zip(interpSubtractCompsS21Real, interpSubtractCompsS21Imag):
+                subtractCompResponse *= 1 / (subtractCompReal(evalFreqHz) + 1j*subtractCompImag(evalFreqHz))
+        
+        impulseResponseRxFFT_1 = physFactor * (addCompResponse / subtractCompResponse) * (VrFFT / VpFFT)
+        
+        if identicalAntennas:
+            impulseResponseRxFFTmag = np.sqrt(np.abs(impulseResponseRxFFT_1))
+            impulseResponseRxFFTphase = np.unwrap(np.angle(impulseResponseRxFFT_1), period=np.pi) / 2
+            impulseResponseRxFFT = impulseResponseRxFFTmag * np.exp(1j * impulseResponseRxFFTphase)
+        else:
+            Gt = interpGainTxReal(evalFreqHz) + 1j*interpGainTxImag(evalFreqHz)
+            impulseResponseRxFFT = impulseResponseRxFFT_1 / Gt
+        
+        if verbose > 1:
+            print('Completed impulse response calculation in frequency domain.')
+        
+    elif method == 'wiener':
+        if verbose > 1:
+            print('Wiener method selected. Calculating deconvolution via Wiener deconvolution')
+
+        # Note that the noise is hard coded here as a subset of the Rx data but the rest of the function is 
+        # formatted to be somewhat agnostic to the noise source
+
+        ###### Calculate Wiener Filter
+        # Get noise data from Rx
+        if nsNoiseWindow == None:
+            nsNoiseWindow = (0,20) # set default noise window length in ns
+
+        wfmRxNoise = dataRx if isinstance(dataRx, Waveform) else Waveform(data=dataRx) # new waveform set to hold noise data
+        wfmRxNoise.truncate(nsNoiseWindow) # truncate noise data based on specified window
+        wfmRxNoiseSamplerate = wfmRxNoise.samplerate
+        wfmPulseSamplerate = wfmPulse.samplerate
+
+        # Estimate power spectral density for Wiener filter factor using Welch's method
+        Nxx = getWelchPowerDensity(evalFreqHz, wfmRxNoise.vdata, wfmRxNoiseSamplerate)
+        Sxx = getWelchPowerDensity(evalFreqHz, wfmPulse.vdata, wfmPulseSamplerate)
+
+        # Calculate Wiener filter factor for deconvolution
+        wienerFilter = Sxx / (Sxx + Nxx)
+
+        ####### Calculate impulse response
+        VrFFT = interpRxReal(evalFreqHz) + 1j*interpRxImag(evalFreqHz) # received data
+        VpFFT = interpPulseReal(evalFreqHz) + 1j*interpPulseImag(evalFreqHz) # pulse data
+        physFactor = (c * evalDist) / (1j * evalFreqHz) # physical factor from path loss, etc.
+        
+        addCompResponse = 1
+        subtractCompResponse = 1
+        if addComps:
+            for addCompReal, addCompImag in zip(interpAddCompsS21Real, interpAddCompsS21Imag):
+                addCompResponse *= addCompReal(evalFreqHz) + 1j*addCompImag(evalFreqHz)
+        if subtractComps:
+            for subtractCompReal, subtractCompImag in zip(interpSubtractCompsS21Real, interpSubtractCompsS21Imag):
+                subtractCompResponse *= 1 / (subtractCompReal(evalFreqHz) + 1j*subtractCompImag(evalFreqHz))
+        
+        impulseResponseRxFFT_1 = physFactor * wienerFilter * (addCompResponse / subtractCompResponse) * (VrFFT / VpFFT)
+        
+        if identicalAntennas:
+            impulseResponseRxFFTmag = np.sqrt(np.abs(impulseResponseRxFFT_1))
+            impulseResponseRxFFTphase = np.unwrap(np.angle(impulseResponseRxFFT_1), period=np.pi) / 2
+            impulseResponseRxFFT = impulseResponseRxFFTmag * np.exp(1j * impulseResponseRxFFTphase)
+        else:
+            Gt = interpGainTxReal(evalFreqHz) + 1j*interpGainTxImag(evalFreqHz)
+            impulseResponseRxFFT = impulseResponseRxFFT_1 / Gt
+
+        if verbose > 1:
+            print('Completed impulse response calculation in frequency domain.')
+    
+    # Step 5. Convert to time domain
+    if verbose > 1:
+        print('Calculating in time domain.')
+        
+    # -- zero pad to 0 Hz
+    freqPad = -1 * np.arange(-1*evalFreqHz[0], evalFreqSamp, evalFreqSamp)[-1:0:-1]
+    freqPad[0] = 0 # set zero-closest freq to 0
+    evalFreqFFT = np.append(freqPad, evalFreqHz, axis=0)
+    
+    impulseResponseRxFFT = np.pad(impulseResponseRxFFT, (len(freqPad),0), constant_values=0)
+    
+    dt = 1 / (2*evalFreqFFT.size*evalFreqSamp)
+    time = np.arange(0,evalFreqFFT.size*2-2) * dt
+    
+    impulseResponseRx = np.real(np.fft.irfft(impulseResponseRxFFT))*2 / dt
+    
+    if returnDomain == 'time':
+        return (time, impulseResponseRx)
+    elif returnDomain == 'frequency':
+        return (evalFreqFFT, impulseResponseRxFFT)
+    elif returnDomain == 'both':
+        return (time, impulseResponseRx, evalFreqFFT, impulseResponseRxFFT)
+    
+def getWelchPowerDensity(freq, signal, freqSamp):
+        '''
+        Estimate the spectral power density for a set of data in order to perform a Wiener deconvolution.
+
+        Parameters
+        ----------
+        freq : list of frequencies to evaulate
+        signal : time domain signal data
+        freqSamp : sampling frequency in Hz
+
+        Returns
+        -------
+        Pxx : array of power spectral densities
+        '''
+
+        delta_t = 1/freqSamp # Sample spacing
+        sigDur = len(signal) # Signal duration
+
+        # Sum discrete Fourier transforms
+        dft = [signal[i] * np.exp(-1j * 2 * np.pi * freq * i * delta_t) for i in range(sigDur)]
+        s = np.sum(dft, axis=0)
+        
+        # Apply Welch windowing to summed Fourier transforms to calculate power density
+        Pxx = delta_t**2 / sigDur * np.abs(s)**2
+        
+        return Pxx